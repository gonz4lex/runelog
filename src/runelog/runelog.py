--- conflicted
+++ resolved
@@ -202,13 +202,10 @@
 
         return {"params": params, "metrics": metrics, "artifacts": artifacts}
 
-<<<<<<< HEAD
-    def get_experiment_runs(self, experiment_id: str) -> List[Dict]:
-=======
+ 
     def get_experiment_runs(
         self, experiment_id: str, sort_by: Optional[str] = None, ascending: bool = True
     ) -> List[Dict]:
->>>>>>> 6dbb66f2
         """Return a list of individual runs for the given experiment.
 
         Args:
